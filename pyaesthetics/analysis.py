--- conflicted
+++ resolved
@@ -105,11 +105,7 @@
     resized_w: int,
     resized_h: int,
 ) -> ImageAnalysisOutput:
-<<<<<<< HEAD
     brightness = BrightnessOutput(
-=======
-    brightness = Brightness(
->>>>>>> 3b32347a
         bt709=get_relative_luminance_bt709(img),
         bt601=get_relative_luminance_bt601(img),
     )
