--- conflicted
+++ resolved
@@ -71,13 +71,11 @@
 ## Contacts
 Feel free to contact me for questions, suggestions or to give me advice as well at: giulio001@e.ntu.edu.sg or giulio@duck.com
 
-<<<<<<< HEAD
+## Scientific Publications using pyaesthetic
+- Gabrieli, G., Bornstein, M. H., Setoh, P., & Esposito, G. (2022). *Machine learning estimation of users’ implicit and explicit aesthetic judgments of web-pages*. Behaviour & Information Technology, 1-11.
+
 ## Sponsors
 The project has been sponsored by Gitkraken. 
-=======
-## Scientific Publications using pyaesthetic
-- Gabrieli, G., Bornstein, M. H., Setoh, P., & Esposito, G. (2022). *Machine learning estimation of users’ implicit and explicit aesthetic judgments of web-pages*. Behaviour & Information Technology, 1-11.
->>>>>>> 7e1ff3bb
 
 ## Coffee?
 <a href='https://ko-fi.com/B0B3K45F' target='_blank'><img height='36' style='border:0px;height:36px;' src='https://az743702.vo.msecnd.net/cdn/kofi2.png?v=0' border='0' alt='Buy Me a Coffee at ko-fi.com' /></a>